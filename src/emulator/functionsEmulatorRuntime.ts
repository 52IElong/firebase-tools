--- conflicted
+++ resolved
@@ -446,16 +446,6 @@
   // Configuration from the environment
   const defaultConfig = getDefaultConfig();
 
-<<<<<<< HEAD
-=======
-  // Configuration for talking to the RTDB emulator
-  const databaseConfig = getDefaultConfig();
-  if (frb.emulators.database) {
-    databaseConfig.databaseURL = `http://${frb.emulators.database.host}:${frb.emulators.database.port}?ns=${frb.projectId}`;
-    databaseConfig.credential = makeFakeCredentials();
-  }
-
->>>>>>> 6f5c7a20
   const adminModuleProxy = new Proxied<typeof admin>(localAdminModule);
   const proxiedAdminModule = adminModuleProxy
     .when("initializeApp", (adminModuleTarget) => (opts?: admin.AppOptions, appName?: string) => {
@@ -475,20 +465,7 @@
 
       // Tell the Firebase Functions SDK to use the proxied app so that things like "change.after.ref"
       // point to the right place.
-<<<<<<< HEAD
       localFunctionsModule.app.setEmulatedAdminApp(defaultApp);
-=======
-      if (localFunctionsModule.app.setEmulatedAdminApp) {
-        localFunctionsModule.app.setEmulatedAdminApp(defaultApp);
-      } else {
-        new EmulatorLog(
-          "WARN_ONCE",
-          "runtime-status",
-          `You're using firebase-functions v${functionsResolution.version}, please upgrade to firebase-functions v3.3.0 or higher for best results.`
-        ).log();
-      }
-
->>>>>>> 6f5c7a20
       return defaultApp;
     })
     .when("firestore", (target) => {
@@ -622,16 +599,12 @@
 
   // Make firebase-admin point at the Firestore emulator
   if (frb.emulators.firestore) {
-    process.env.FIRESTORE_EMULATOR_HOST = `${frb.emulators.firestore.host}:${
-      frb.emulators.firestore.port
-    }`;
+    process.env.FIRESTORE_EMULATOR_HOST = `${frb.emulators.firestore.host}:${frb.emulators.firestore.port}`;
   }
 
   // Make firebase-admin point at the Database emulator
   if (frb.emulators.database) {
-    process.env.FIREBASE_DATABASE_EMULATOR_HOST = `${frb.emulators.database.host}:${
-      frb.emulators.database.port
-    }`;
+    process.env.FIREBASE_DATABASE_EMULATOR_HOST = `${frb.emulators.database.host}:${frb.emulators.database.port}`;
   }
 
   if (frb.emulators.pubsub) {
@@ -950,20 +923,8 @@
     ).log();
   }
 
-<<<<<<< HEAD
   initializeNetworkFiltering(frb);
-  await initializeFunctionsConfigHelper(frb.cwd);
-=======
-  if (isFeatureEnabled(frb, "network_filtering")) {
-    initializeNetworkFiltering(frb);
-  }
-
-  if (isFeatureEnabled(frb, "functions_config_helper")) {
-    await initializeFunctionsConfigHelper(frb);
-  }
-
-  // TODO: Should this feature have a flag as well or is it required?
->>>>>>> 6f5c7a20
+  await initializeFunctionsConfigHelper(frb);
   await initializeFirebaseFunctionsStubs(frb);
   await initializeFirebaseAdminStubs(frb);
 
