--- conflicted
+++ resolved
@@ -31,86 +31,18 @@
   }
 
   deletePath(path: string): Promise<boolean> {
-<<<<<<< HEAD
     return this.put(path, null);
   }
 
   deleteSubPath(path: string, children: string[]): Promise<boolean> {
     const body = {};
-    for (let c in children) {
+    for (const c in children) {
       body[c] = null;
     }
     return this.put(path, body);
   }
 
   listPath(path: string, numChildren: number): Promise<string[]> {
-=======
-    return new Promise((resolve, reject) => {
-      const url =
-        utils.addSubdomain(api.realtimeOrigin, this.instance) + path + ".json?print=silent";
-      const reqOptions = {
-        url,
-        json: true,
-      };
-      return api.addRequestHeaders(reqOptions).then((reqOptionsWithToken) => {
-        request.del(reqOptionsWithToken, (err: Error, res: Response, body: any) => {
-          if (err) {
-            return reject(
-              new FirebaseError(`Unexpected error while removing data at ${path}`, {
-                exit: 2,
-                original: err,
-              })
-            );
-          } else if (res.statusCode >= 400) {
-            return reject(responseToError(res, body));
-          }
-          logger.debug(`[database] Sucessfully removed data at ${path}`);
-          return resolve(true);
-        });
-      });
-    });
-  }
-
-  prefetchTest(path: string): Promise<NodeSize> {
-    const url =
-      utils.addSubdomain(api.realtimeOrigin, this.instance) + path + ".json?timeout=100ms";
-    const reqOptions = {
-      url,
-    };
-    return api.addRequestHeaders(reqOptions).then((reqOptionsWithToken) => {
-      return new Promise<NodeSize>((resolve, reject) => {
-        logger.debug(`[database] Prefetching test at ${path}`);
-        request.get(reqOptionsWithToken, (err: Error, res: Response, body: any) => {
-          if (err) {
-            return reject(
-              new FirebaseError(`Unexpected error while prefetching data to delete ${path}`, {
-                exit: 2,
-              })
-            );
-          }
-          switch (res.statusCode) {
-            case 200:
-              if (body) {
-                return resolve(NodeSize.SMALL);
-              } else {
-                return resolve(NodeSize.EMPTY);
-              }
-            case 400:
-              // timeout. large subtree, recursive delete for each subtree
-              return resolve(NodeSize.LARGE);
-            case 413:
-              // payload too large. large subtree, recursive delete for each subtree
-              return resolve(NodeSize.LARGE);
-            default:
-              return reject(responseToError(res, body));
-          }
-        });
-      });
-    });
-  }
-
-  listPath(path: string): Promise<string[]> {
->>>>>>> 1a70e45e
     const url =
       utils.addSubdomain(api.realtimeOrigin, this.instance) +
       path +
