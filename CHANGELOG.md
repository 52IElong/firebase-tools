--- conflicted
+++ resolved
@@ -1,9 +1 @@
-<<<<<<< HEAD
-- Allow more than 100 concurrent connections to the Realtime Database emulator.
-- Fixes incorrect `databaseURL` inside the Cloud Functions emulator for new projects (#2965).
-- Fixes function URLs when emulating namespaced/grouped Cloud Functions (#2966).
-- Support using `firebase-bolt` installed in local `node_modules` (#767).
-- Fixes issue where Auth triggers were not disabled when background trigges were disabled.
-- Fixes incorrect URLs reported inside emulated HTTPS functions (#1862).
-=======
->>>>>>> f69cb8a3
+- Fixes incorrect URLs reported inside emulated HTTPS functions (#1862).