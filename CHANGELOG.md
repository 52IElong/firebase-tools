<<<<<<< HEAD
- Updates the Google Cloud Run proxy API calls to `v1` (from `v1alpha1`) (#2695).
- Release RTDB emulator v4.6.0: Get wire protocol with optional query.
- Updates Cloud Functions for Firebase templates to use Node 12 and better support function development.
- Release Firestore emulator v1.11.9: Fixes != and not-in operators.
- Add endpoints to enable/disable background triggers in the Cloud Functions emulator.
- Fixes `TypeError` that arises when trying to deploy with Firebase Hosting targets that don't exist in the project's firebase.json (#1232).
- Updates `firebase hosting:channel:delete` to remove the channel from the authorized domains list.
- Add custom claims to auth:export and auth:import
- Fixes incorrect defaults when using commands from Node.js (#2672)
=======
>>>>>>> 95f01bac
<|MERGE_RESOLUTION|>--- conflicted
+++ resolved
@@ -1,12 +1 @@
-<<<<<<< HEAD
-- Updates the Google Cloud Run proxy API calls to `v1` (from `v1alpha1`) (#2695).
-- Release RTDB emulator v4.6.0: Get wire protocol with optional query.
-- Updates Cloud Functions for Firebase templates to use Node 12 and better support function development.
-- Release Firestore emulator v1.11.9: Fixes != and not-in operators.
-- Add endpoints to enable/disable background triggers in the Cloud Functions emulator.
-- Fixes `TypeError` that arises when trying to deploy with Firebase Hosting targets that don't exist in the project's firebase.json (#1232).
-- Updates `firebase hosting:channel:delete` to remove the channel from the authorized domains list.
-- Add custom claims to auth:export and auth:import
-- Fixes incorrect defaults when using commands from Node.js (#2672)
-=======
->>>>>>> 95f01bac
+- Fixes incorrect defaults when using commands from Node.js (#2672)