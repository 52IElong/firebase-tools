<<<<<<< HEAD
* **BREAKING:** Removes `firebase list` command (replacement: `firebase projects:list`).
* **BREAKING:** Removes `firebase tools:migrate` command.
* **BREAKING:** Removes `firebase setup:web` command (replacement: `firebase apps:sdkconfig web`).
* **BREAKING:** Increases the minimum version of `firebase-admin` in the Cloud Functions for Firebase emulator from `8.0.0` to `8.9.0`.
* **BREAKING:** Increases the minimum version of `firebase-functions` in the Cloud Functions for Firebase emulator from `3.0.0` to `3.3.0`.
* **BREAKING:** Removes support for top-level Firebase Hosting config in `firebase.json`. [Firebase Hosting configuration](https://firebase.google.com/docs/hosting/full-config) must be under the `hosting` key in `firebase.json`.
* **BREAKING:** `firebase serve` can no longer start the Cloud Firestore or Realtime Database emulators.
* **BREAKING:** Unifies the Cloud Functions for Firebase emulator within `firebase serve` and `firebase emulators:start`.
* **BREAKING**: Removes support for separate WebChannel port in the Cloud Firestore emulator. Use the main port instead.
* **BREAKING**: Rejects Firebase project IDs with invalid format.
* Updates underlying logging infrastructure.
* Replaces deprecated `google-auto-auth` package with `google-auth-library`.
=======
* Fixes an auth issue with `https.onCall` functions when runtime options (`runWith`) are specified (#2059).
>>>>>>> d096d393
<|MERGE_RESOLUTION|>--- conflicted
+++ resolved
@@ -1,4 +1,3 @@
-<<<<<<< HEAD
 * **BREAKING:** Removes `firebase list` command (replacement: `firebase projects:list`).
 * **BREAKING:** Removes `firebase tools:migrate` command.
 * **BREAKING:** Removes `firebase setup:web` command (replacement: `firebase apps:sdkconfig web`).
@@ -10,7 +9,4 @@
 * **BREAKING**: Removes support for separate WebChannel port in the Cloud Firestore emulator. Use the main port instead.
 * **BREAKING**: Rejects Firebase project IDs with invalid format.
 * Updates underlying logging infrastructure.
-* Replaces deprecated `google-auto-auth` package with `google-auth-library`.
-=======
-* Fixes an auth issue with `https.onCall` functions when runtime options (`runWith`) are specified (#2059).
->>>>>>> d096d393
+* Replaces deprecated `google-auto-auth` package with `google-auth-library`.