--- conflicted
+++ resolved
@@ -1,7 +1,4 @@
-<<<<<<< HEAD
-* Adds the `firebase init emulators` command.
-* Adds a Cloud Pub/Sub Emulator (#1748).
-=======
 * Fixes a bug where the Functions emulator ignored the "host" configuration (#1722)
 * Fixes a bug where the Functions emulator accepted requests to too many paths (#1773)
->>>>>>> 3be64956
+* Adds the `firebase init emulators` command.
+* Adds a Cloud Pub/Sub Emulator (#1748).