--- conflicted
+++ resolved
@@ -1,7 +1,4 @@
-<<<<<<< HEAD
-- Add experimental support for yarn@2 (#2198)
-=======
 - Fixes an issue where immutable params were not sent during ext:configure.
 - Includes latest features and improvements from production in the Firestore Emulator.
 - Fixes issue where all database functions triggered on the default namespace (#2501)
->>>>>>> 6c2dea05
+- Add experimental support for yarn@2 (#2198)