<<<<<<< HEAD
- Fixes bug causing Hosting emulator to serve invalid /\_\_/\* files.
- Adds application default credentials inside the Functions emulator (#1940)
=======
- Fixes issue where custom emulator ports were strings not numbers (#2287).
- Fixes issue where Emulator UI was never downloaded during `firebase init emulators`.
- Skip app selection in `firebase apps:sdkconfig` if there is a single matching app.
- Fixes incorrect warning about emulator configuration (#2290).
>>>>>>> e04591d4
<|MERGE_RESOLUTION|>--- conflicted
+++ resolved
@@ -1,9 +1,5 @@
-<<<<<<< HEAD
-- Fixes bug causing Hosting emulator to serve invalid /\_\_/\* files.
-- Adds application default credentials inside the Functions emulator (#1940)
-=======
 - Fixes issue where custom emulator ports were strings not numbers (#2287).
 - Fixes issue where Emulator UI was never downloaded during `firebase init emulators`.
 - Skip app selection in `firebase apps:sdkconfig` if there is a single matching app.
 - Fixes incorrect warning about emulator configuration (#2290).
->>>>>>> e04591d4
+- Adds application default credentials inside the Functions emulator (#1940)