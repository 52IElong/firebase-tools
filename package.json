--- conflicted
+++ resolved
@@ -1,10 +1,6 @@
 {
   "name": "firebase-tools",
-<<<<<<< HEAD
-  "version": "3.9.0-firestore.1",
-=======
-  "version": "3.9.1",
->>>>>>> 6373eff0
+  "version": "3.9.1-firestore.1",
   "description": "Command-Line Interface for Firebase",
   "main": "index.js",
   "bin": {
