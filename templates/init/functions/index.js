var functions = require('firebase-functions');

<<<<<<< HEAD
// // Create and Deploy Your First Cloud Functions
=======
// // Start writing Firebase Functions
>>>>>>> f3a671b3
// // https://firebase.google.com/docs/functions/write-firebase-functions
//
// exports.helloWorld = functions.https.onRequest((request, response) => {
//  response.send("Hello from Firebase!");
// });<|MERGE_RESOLUTION|>--- conflicted
+++ resolved
@@ -1,10 +1,6 @@
 var functions = require('firebase-functions');
 
-<<<<<<< HEAD
 // // Create and Deploy Your First Cloud Functions
-=======
-// // Start writing Firebase Functions
->>>>>>> f3a671b3
 // // https://firebase.google.com/docs/functions/write-firebase-functions
 //
 // exports.helloWorld = functions.https.onRequest((request, response) => {
