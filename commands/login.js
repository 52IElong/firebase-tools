'use strict';

var Command = require('../lib/command');
var logger = require('../lib/logger');
var configstore = require('../lib/configstore');
var chalk = require('chalk');
var utils = require('../lib/utils');
var RSVP = require('rsvp');
var login = require('../lib/login');
var _ = require('lodash');

module.exports = new Command('login')
  .description('log the CLI into Firebase')
  .action(function(options) {
<<<<<<< HEAD
    if (utils.getInheritedOption(options, 'nonInteractive')) {
      return utils.reject('Cannot run login in non-interactive mode. See ' +
        chalk.bold('login:ci') + ' to generate a token for use in non-interactive environments.', {exit: 1});
=======
    if (options.nonInteractive) {
      return utils.reject('Cannot run login in non-interactive mode. Pass ' + chalk.bold('--token') + ' instead.', {exit: 1});
>>>>>>> f78db4a1
    }

    var user = configstore.get('user');
    var session = configstore.get('session');

    if (user && session) {
      logger.info('Already logged in as', chalk.bold(user.email));
      return RSVP.resolve(user);
    }
    return login().then(function(auth) {
      configstore.set('user', auth.user);
      configstore.set('session', auth.session);
      configstore.set('usage', _.get(auth, 'prefs.usage', false));

      utils.logSuccess('Success! Logged in as ' + chalk.bold(auth.user.email));

      return auth;
    });
  });<|MERGE_RESOLUTION|>--- conflicted
+++ resolved
@@ -12,14 +12,9 @@
 module.exports = new Command('login')
   .description('log the CLI into Firebase')
   .action(function(options) {
-<<<<<<< HEAD
-    if (utils.getInheritedOption(options, 'nonInteractive')) {
+    if (options.nonInteractive) {
       return utils.reject('Cannot run login in non-interactive mode. See ' +
         chalk.bold('login:ci') + ' to generate a token for use in non-interactive environments.', {exit: 1});
-=======
-    if (options.nonInteractive) {
-      return utils.reject('Cannot run login in non-interactive mode. Pass ' + chalk.bold('--token') + ' instead.', {exit: 1});
->>>>>>> f78db4a1
     }
 
     var user = configstore.get('user');
