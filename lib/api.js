--- conflicted
+++ resolved
@@ -26,11 +26,6 @@
           original: err,
           exit: 2
         }));
-<<<<<<< HEAD
-=======
-      } else if (_.has(body, 'error')) {
-        return reject(responseToError(response, body));
->>>>>>> f32ad8a3
       }
 
       logger.debug('<<< HTTP RESPONSE', response.statusCode, response.headers);
